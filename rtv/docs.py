from .__version__ import __version__

__all__ = ['AGENT', 'SUMMARY', 'AUTH', 'OAUTH', 'CONTROLS', 'HELP', 'COMMENT_FILE',
           'SUBMISSION_FILE', 'COMMENT_EDIT_FILE']

AGENT = """\
desktop:https://github.com/michael-lazar/rtv:{} (by /u/civilization_phaze_3)\
""".format(__version__)

SUMMARY = """
Reddit Terminal Viewer is a lightweight browser for www.reddit.com built into a
terminal window.
"""

AUTH = """\
Authenticating is required to vote and leave comments. If only a username is
given, the program will display a secure prompt to enter a password.
"""

OAUTH = """\
Authentication is now done by OAuth, since PRAW will stop supporting login with
username and password soon.
"""

CONTROLS = """
Controls
--------
RTV currently supports browsing both subreddits and individual submissions.
In each mode the controls are slightly different. In subreddit mode you can
browse through the top submissions on either the front page or a specific
subreddit. In submission mode you can view the self text for a submission and
browse comments.
"""

HELP = """
Basic Commands
  `j/k` or `UP/DOWN`  : Move the cursor up/down
  `m/n` or `PgUp/PgDn`: Jump to the previous/next page
  `o` or `ENTER`      : Open the selected item as a webpage
  `r` or `F5`         : Refresh page content
  `u`                 : Log in or switch accounts
  `?`                 : Show the help screen
  `q`                 : Quit

Authenticated Commands
  `a/z`               : Upvote/downvote
  `c`                 : Compose a new post or comment
  `e`                 : Edit an existing post or comment
  `d`                 : Delete an existing post or comment
<<<<<<< HEAD
  `s`                 : Open subscribed subreddits list
=======
  `s`                 : Open/close subscribed subreddits list
>>>>>>> a2fa9c5e

Subreddit Mode
  `l` or `RIGHT`      : Enter the selected submission
  `/`                 : Open a prompt to switch subreddits
  `f`                 : Open a prompt to search the current subreddit

Submission Mode
  `h` or `LEFT`       : Return to subreddit mode
  `SPACE`             : Fold the selected comment, or load additional comments
"""

COMMENT_FILE = u"""
# Please enter a comment. Lines starting with '#' will be ignored,
# and an empty message aborts the comment.
#
# Replying to {author}'s {type}
{content}
"""

COMMENT_EDIT_FILE = u"""{content}
# Please enter a comment. Lines starting with '#' will be ignored,
# and an empty message aborts the comment.
#
# Editing your comment
"""

SUBMISSION_FILE = u"""{content}
# Please enter your submission. Lines starting with '#' will be ignored,
# and an empty field aborts the submission.
#
# The first line will be interpreted as the title
# The following lines will be interpreted as the content
#
# Posting to {name}
"""<|MERGE_RESOLUTION|>--- conflicted
+++ resolved
@@ -47,11 +47,7 @@
   `c`                 : Compose a new post or comment
   `e`                 : Edit an existing post or comment
   `d`                 : Delete an existing post or comment
-<<<<<<< HEAD
-  `s`                 : Open subscribed subreddits list
-=======
   `s`                 : Open/close subscribed subreddits list
->>>>>>> a2fa9c5e
 
 Subreddit Mode
   `l` or `RIGHT`      : Enter the selected submission
