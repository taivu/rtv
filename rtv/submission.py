# -*- coding: utf-8 -*-
from __future__ import unicode_literals

import time
import curses

from . import docs
from .content import SubmissionContent
from .page import Page, PageController, logged_in
from .objects import Navigator, Color, Command
from .exceptions import TemporaryFileError


class SubmissionController(PageController):
    character_map = {}


class SubmissionPage(Page):

    def __init__(self, reddit, term, config, oauth, url=None, submission=None):
        super(SubmissionPage, self).__init__(reddit, term, config, oauth)

        self.controller = SubmissionController(self, keymap=config.keymap)
        if url:
            self.content = SubmissionContent.from_url(reddit, url, term.loader)
        else:
            self.content = SubmissionContent(submission, term.loader)
        # Start at the submission post, which is indexed as -1
        self.nav = Navigator(self.content.get, page_index=-1)

    @SubmissionController.register(Command('SUBMISSION_TOGGLE_COMMENT'))
    def toggle_comment(self):
        "Toggle the selected comment tree between visible and hidden"

        current_index = self.nav.absolute_index
        self.content.toggle(current_index)

        # This logic handles a display edge case after a comment toggle. We
        # want to make sure that when we re-draw the page, the cursor stays at
        # its current absolute position on the screen. In order to do this,
        # apply a fixed offset if, while inverted, we either try to hide the
        # bottom comment or toggle any of the middle comments.
        if self.nav.inverted:
            data = self.content.get(current_index)
            if data['hidden'] or self.nav.cursor_index != 0:
                window = self._subwindows[-1][0]
                n_rows, _ = window.getmaxyx()
                self.nav.flip(len(self._subwindows) - 1)
                self.nav.top_item_height = n_rows

    @SubmissionController.register(Command('SUBMISSION_EXIT'))
    def exit_submission(self):
        "Close the submission and return to the subreddit page"

        self.active = False

    @SubmissionController.register(Command('REFRESH'))
    def refresh_content(self, order=None, name=None):
        "Re-download comments and reset the page index"

        order = order or self.content.order
        url = name or self.content.name

        with self.term.loader('Refreshing page'):
            self.content = SubmissionContent.from_url(
                self.reddit, url, self.term.loader, order=order)
        if not self.term.loader.exception:
            self.nav = Navigator(self.content.get, page_index=-1)

    @SubmissionController.register(Command('SUBMISSION_OPEN_IN_BROWSER'))
    def open_link(self):
        "Open the selected item with the webbrowser"

        data = self.content.get(self.nav.absolute_index)
        url = data.get('permalink')
        if url:
            self.term.open_browser(url)
        else:
            self.term.flash()

    @SubmissionController.register(Command('SUBMISSION_OPEN_IN_PAGER'))
    def open_pager(self):
        "Open the selected item with the system's pager"
        data = self.content.get(self.nav.absolute_index)
        if data['type'] == 'Submission':
            text = '\n\n'.join((data['permalink'], data['text']))
            self.term.open_pager(text)
        elif data['type'] == 'Comment':
            text = '\n\n'.join((data['permalink'], data['body']))
            self.term.open_pager(text)
        else:
            self.term.flash()

    @SubmissionController.register(Command('SUBMISSION_POST'))
    @logged_in
    def add_comment(self):
        """
        Submit a reply to the selected item.

        Selected item:
            Submission - add a top level comment
            Comment - add a comment reply
        """

        data = self.content.get(self.nav.absolute_index)
        if data['type'] == 'Submission':
            body = data['text']
            reply = data['object'].add_comment
        elif data['type'] == 'Comment':
            body = data['body']
            reply = data['object'].reply
        else:
            self.term.flash()
            return

        # Construct the text that will be displayed in the editor file.
        # The post body will be commented out and added for reference
        lines = ['#  |' + line for line in body.split('\n')]
        content = '\n'.join(lines)
        comment_info = docs.COMMENT_FILE.format(
            author=data['author'],
            type=data['type'].lower(),
            content=content)

        with self.term.open_editor(comment_info) as comment:
            if not comment:
                self.term.show_notification('Canceled')
                return

            with self.term.loader('Posting', delay=0):
                reply(comment)
                # Give reddit time to process the submission
                time.sleep(2.0)

            if self.term.loader.exception is None:
                self.refresh_content()
            else:
                raise TemporaryFileError()

    @SubmissionController.register(Command('DELETE'))
    @logged_in
    def delete_comment(self):
        "Delete a comment as long as it is not the current submission"

        if self.nav.absolute_index != -1:
            self.delete_item()
        else:
            self.term.flash()

    @SubmissionController.register(Command('SUBMISSION_OPEN_IN_URLVIEWER'))
    def comment_urlview(self):
        data = self.content.get(self.nav.absolute_index)
        comment = data.get('body', '')
        if comment:
            self.term.open_urlview(comment)
        else:
            self.term.flash()

    def _draw_item(self, win, data, inverted):

        if data['type'] == 'MoreComments':
            return self._draw_more_comments(win, data)
        elif data['type'] == 'HiddenComment':
            return self._draw_more_comments(win, data)
        elif data['type'] == 'Comment':
            return self._draw_comment(win, data, inverted)
        else:
            return self._draw_submission(win, data)

    def _draw_comment(self, win, data, inverted):

        n_rows, n_cols = win.getmaxyx()
        n_cols -= 1

        # Handle the case where the window is not large enough to fit the text.
        valid_rows = range(0, n_rows)
        offset = 0 if not inverted else -(data['n_rows'] - n_rows)

        # If there isn't enough space to fit the comment body on the screen,
        # replace the last line with a notification.
        split_body = data['split_body']
        if data['n_rows'] > n_rows:
            # Only when there is a single comment on the page and not inverted
            if not inverted and len(self._subwindows) == 0:
                cutoff = data['n_rows'] - n_rows + 1
                split_body = split_body[:-cutoff]
                split_body.append('(Not enough space to display)')

        row = offset
        if row in valid_rows:

            attr = curses.A_BOLD
            attr |= (Color.BLUE if not data['is_author'] else Color.GREEN)
            self.term.add_line(win, '{author} '.format(**data), row, 1, attr)

            if data['flair']:
                attr = curses.A_BOLD | Color.YELLOW
                self.term.add_line(win, '{flair} '.format(**data), attr=attr)

            text, attr = self.term.get_arrow(data['likes'])
            self.term.add_line(win, text, attr=attr)
            self.term.add_line(win, ' {score} {created} '.format(**data))

            if data['gold']:
                text, attr = self.term.guilded
                self.term.add_line(win, text, attr=attr)

            if data['stickied']:
                text, attr = self.term.stickied
                self.term.add_line(win, text, attr=attr)

<<<<<<< HEAD
            if data['saved']:
                text, attr = self.term.saved
                self.term.add_line(win, text, attr=attr)

        for row, text in enumerate(data['split_body'], start=offset+1):
=======
        for row, text in enumerate(split_body, start=offset+1):
>>>>>>> 57a31977
            if row in valid_rows:
                self.term.add_line(win, text, row, 1)

        # Unfortunately vline() doesn't support custom color so we have to
        # build it one segment at a time.
        attr = Color.get_level(data['level'])
        x = 0
        for y in range(n_rows):
            self.term.addch(win, y, x, self.term.vline, attr)

        return attr | self.term.vline

    def _draw_more_comments(self, win, data):

        n_rows, n_cols = win.getmaxyx()
        n_cols -= 1

        self.term.add_line(win, '{body}'.format(**data), 0, 1)
        self.term.add_line(
            win, ' [{count}]'.format(**data), attr=curses.A_BOLD)

        attr = Color.get_level(data['level'])
        self.term.addch(win, 0, 0, self.term.vline, attr)

        return attr | self.term.vline

    def _draw_submission(self, win, data):

        n_rows, n_cols = win.getmaxyx()
        n_cols -= 3  # one for each side of the border + one for offset

        for row, text in enumerate(data['split_title'], start=1):
            self.term.add_line(win, text, row, 1, curses.A_BOLD)

        row = len(data['split_title']) + 1
        attr = curses.A_BOLD | Color.GREEN
        self.term.add_line(win, '{author}'.format(**data), row, 1, attr)
        attr = curses.A_BOLD | Color.YELLOW
        if data['flair']:
            self.term.add_line(win, ' {flair}'.format(**data), attr=attr)
        self.term.add_line(win, ' {created} {subreddit}'.format(**data))

        row = len(data['split_title']) + 2
        attr = curses.A_UNDERLINE | Color.BLUE
        self.term.add_line(win, '{url}'.format(**data), row, 1, attr)
        offset = len(data['split_title']) + 3

        # Cut off text if there is not enough room to display the whole post
        split_text = data['split_text']
        if data['n_rows'] > n_rows:
            cutoff = data['n_rows'] - n_rows + 1
            split_text = split_text[:-cutoff]
            split_text.append('(Not enough space to display)')

        for row, text in enumerate(split_text, start=offset):
            self.term.add_line(win, text, row, 1)

        row = len(data['split_title']) + len(split_text) + 3
        self.term.add_line(win, '{score} '.format(**data), row, 1)
        text, attr = self.term.get_arrow(data['likes'])
        self.term.add_line(win, text, attr=attr)
        self.term.add_line(win, ' {comments} '.format(**data))

        if data['gold']:
            text, attr = self.term.guilded
            self.term.add_line(win, text, attr=attr)

        if data['nsfw']:
            text, attr = 'NSFW', (curses.A_BOLD | Color.RED)
            self.term.add_line(win, text, attr=attr)

        if data['saved']:
            text, attr = self.term.saved
            self.term.add_line(win, text, attr=attr)

        win.border()<|MERGE_RESOLUTION|>--- conflicted
+++ resolved
@@ -209,15 +209,11 @@
                 text, attr = self.term.stickied
                 self.term.add_line(win, text, attr=attr)
 
-<<<<<<< HEAD
             if data['saved']:
                 text, attr = self.term.saved
                 self.term.add_line(win, text, attr=attr)
 
-        for row, text in enumerate(data['split_body'], start=offset+1):
-=======
         for row, text in enumerate(split_body, start=offset+1):
->>>>>>> 57a31977
             if row in valid_rows:
                 self.term.add_line(win, text, row, 1)
 
