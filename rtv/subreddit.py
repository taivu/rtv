import curses
import time
import requests
import praw

from .exceptions import SubredditError
from .page import BasePage, Navigator, BaseController
from .submission import SubmissionPage
from .content import SubredditContent
<<<<<<< HEAD
from .helpers import clean, open_browser
from .curses_helpers import (BULLET, UARROW, DARROW, GOLD, Color,
                             LoadScreen, show_notification)
=======
from .helpers import clean, open_browser, open_editor
from .docs import SUBMISSION_FILE
from .curses_helpers import (BULLET, UARROW, DARROW, Color, LoadScreen,
                             show_notification)
>>>>>>> 006d5560

__all__ = ['opened_links', 'SubredditController', 'SubredditPage']

# Used to keep track of browsing history across the current session
opened_links = set()


class SubredditController(BaseController):
    character_map = {}


class SubredditPage(BasePage):

    def __init__(self, stdscr, reddit, name):

        self.controller = SubredditController(self)
        self.loader = LoadScreen(stdscr)

        content = SubredditContent.from_name(reddit, name, self.loader)
        super(SubredditPage, self).__init__(stdscr, reddit, content)

    def loop(self):
        while True:
            self.draw()
            cmd = self.stdscr.getch()
            self.controller.trigger(cmd)

    @SubredditController.register(curses.KEY_F5, 'r')
    def refresh_content(self, name=None):
        name = name or self.content.name

        try:
            self.content = SubredditContent.from_name(
                self.reddit, name, self.loader)
        except SubredditError:
            show_notification(self.stdscr, ['Invalid subreddit'])
        except requests.HTTPError:
            show_notification(self.stdscr, ['Could not reach subreddit'])
        else:
            self.nav = Navigator(self.content.get)

    @SubredditController.register('f')
    def search_subreddit(self, name=None):
        """Open a prompt to search the subreddit"""
        name = name or self.content.name
        prompt = 'Search this Subreddit: '
        search = self.prompt_input(prompt)
        if search is not None:
            try:
                self.nav.cursor_index = 0
                self.content = SubredditContent.from_name(self.reddit, name,
                                                   self.loader, search=search)
            except IndexError: # if there are no submissions
                show_notification(self.stdscr, ['No results found'])

    @SubredditController.register('/')
    def prompt_subreddit(self):
        """Open a prompt to type in a new subreddit"""
        prompt = 'Enter Subreddit: /r/'
        name = self.prompt_input(prompt)
        if name is not None:
            self.refresh_content(name=name)

    @SubredditController.register(curses.KEY_RIGHT, 'l')
    def open_submission(self):
        "Select the current submission to view posts"

        data = self.content.get(self.nav.absolute_index)
        page = SubmissionPage(self.stdscr, self.reddit, url=data['permalink'])
        page.loop()

        if data['url'] == 'selfpost':
            global opened_links
            opened_links.add(data['url_full'])

    @SubredditController.register(curses.KEY_ENTER, 10, 'o')
    def open_link(self):
        "Open a link with the webbrowser"

        url = self.content.get(self.nav.absolute_index)['url_full']
        open_browser(url)

        global opened_links
        opened_links.add(url)

    @SubredditController.register('p')
    def post_submission(self):
        # Abort if user isn't logged in
        if not self.reddit.is_logged_in():
            show_notification(self.stdscr, ['Login to reply'])
            return

        subreddit = self.reddit.get_subreddit(self.content.name)

        # Make sure it is a valid subreddit for submission
        # Strips the subreddit to just the name
        sub = str(subreddit).split('/')[2]
        if '+' in sub or sub == 'all' or sub == 'front':
            message = 'Can\'t post to /r/{0}'.format(sub)
            show_notification(self.stdscr, [message])
            return

        # Open the submission window
        submission_info = SUBMISSION_FILE.format(name=sub)
        curses.endwin()
        submission_text = open_editor(submission_info)
        curses.doupdate()

        # Abort if there is no content
        if not submission_text:
            curses.flash()
            return
        try:
            title, content = submission_text.split('\n', 1)
            self.reddit.submit(sub, title, text=content)
        except praw.errors.APIException as e:
            show_notification(self.stdscr, [e.message])
        except ValueError:
            show_notification(self.stdscr, ['No post content! Post aborted.'])
        else:
            time.sleep(0.5)
            self.refresh_content()

    @staticmethod
    def draw_item(win, data, inverted=False):

        n_rows, n_cols = win.getmaxyx()
        n_cols -= 1  # Leave space for the cursor in the first column

        # Handle the case where the window is not large enough to fit the data.
        valid_rows = range(0, n_rows)
        offset = 0 if not inverted else -(data['n_rows'] - n_rows)

        n_title = len(data['split_title'])
        for row, text in enumerate(data['split_title'], start=offset):
            if row in valid_rows:
                text = clean(text)
                win.addnstr(row, 1, text, n_cols - 1, curses.A_BOLD)

        row = n_title + offset
        if row in valid_rows:
            seen = (data['url_full'] in opened_links)
            link_color = Color.MAGENTA if seen else Color.BLUE
            attr = curses.A_UNDERLINE | link_color
            text = clean(u'{url}'.format(**data))
            win.addnstr(row, 1, text, n_cols - 1, attr)

        row = n_title + offset + 1
        if row in valid_rows:
            text = clean(u'{score} '.format(**data))
            win.addnstr(row, 1, text, n_cols - 1)

            if data['likes'] is None:
                text, attr = BULLET, curses.A_BOLD
            elif data['likes']:
                text, attr = UARROW, curses.A_BOLD | Color.GREEN
            else:
                text, attr = DARROW, curses.A_BOLD | Color.RED
            win.addnstr(text, n_cols - win.getyx()[1], attr)

            text = clean(u' {created} {comments} '.format(**data))
            win.addnstr(text, n_cols - win.getyx()[1])

            if data['gold']:
                text, attr = GOLD, (curses.A_BOLD | Color.YELLOW)
                win.addnstr(text, n_cols - win.getyx()[1], attr)

        row = n_title + offset + 2
        if row in valid_rows:
            text = clean(u'{author}'.format(**data))
            win.addnstr(row, 1, text, n_cols - 1, curses.A_BOLD)
            text = clean(u' {subreddit}'.format(**data))
            win.addnstr(text, n_cols - win.getyx()[1], Color.YELLOW)
            text = clean(u' {flair}'.format(**data))
            win.addnstr(text, n_cols - win.getyx()[1], Color.RED)<|MERGE_RESOLUTION|>--- conflicted
+++ resolved
@@ -7,16 +7,10 @@
 from .page import BasePage, Navigator, BaseController
 from .submission import SubmissionPage
 from .content import SubredditContent
-<<<<<<< HEAD
-from .helpers import clean, open_browser
+from .helpers import clean, open_browser, open_editor
+from .docs import SUBMISSION_FILE
 from .curses_helpers import (BULLET, UARROW, DARROW, GOLD, Color,
                              LoadScreen, show_notification)
-=======
-from .helpers import clean, open_browser, open_editor
-from .docs import SUBMISSION_FILE
-from .curses_helpers import (BULLET, UARROW, DARROW, Color, LoadScreen,
-                             show_notification)
->>>>>>> 006d5560
 
 __all__ = ['opened_links', 'SubredditController', 'SubredditPage']
 
