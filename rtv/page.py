--- conflicted
+++ resolved
@@ -238,8 +238,6 @@
         self._move_cursor(1)
         self.clear_input_queue()
 
-<<<<<<< HEAD
-=======
     @BaseController.register('n')
     def move_cursor_page_down(self):
         self._move_cursor(1, page_ud=True)
@@ -249,16 +247,7 @@
     def move_cursor_page_up(self):
         self._move_cursor(-1, page_ud=True)
         self.clear_input_queue()
-        
-    def clear_input_queue(self):
-        "Clear excessive input caused by the scroll wheel or holding down a key"
-
-        self.stdscr.nodelay(1)
-        while self.stdscr.getch() != -1:
-            continue
-        self.stdscr.nodelay(0)
-
->>>>>>> f31242df
+
     @BaseController.register('a')
     def upvote(self):
         data = self.content.get(self.nav.absolute_index)
