--- conflicted
+++ resolved
@@ -253,7 +253,7 @@
             self.content = page.selected_subreddit
             self.nav = Navigator(self.content.get)
 
-    def _draw_item(self, win, data, inverted, highlight):
+    def _draw_item(self, win, data, inverted):
 
         n_rows, n_cols = win.getmaxyx()
         n_cols -= 1  # Leave space for the cursor in the first column
@@ -264,50 +264,21 @@
 
         n_title = len(data['split_title'])
         for row, text in enumerate(data['split_title'], start=offset):
-<<<<<<< HEAD
-            attr = self.term.attr('submission_title', highlight)
-=======
             attr = self.term.attr('submission_title')
->>>>>>> a82be104
             if row in valid_rows:
                 self.term.add_line(win, text, row, 1, attr)
 
         row = n_title + offset
         if row in valid_rows:
             if data['url_full'] in self.config.history:
-<<<<<<< HEAD
-                attr = self.term.attr('url_seen', highlight)
-            else:
-                attr = self.term.attr('url', highlight)
-=======
                 attr = self.term.attr('url_seen')
             else:
                 attr = self.term.attr('url')
->>>>>>> a82be104
             self.term.add_line(win, '{url}'.format(**data), row, 1, attr)
 
         row = n_title + offset + 1
         if row in valid_rows:
 
-<<<<<<< HEAD
-            attr = self.term.attr('score', highlight)
-            self.term.add_line(win, '{score}'.format(**data), row, 1, attr)
-            self.term.add_space(win)
-
-            arrow, attr = self.term.get_arrow(data['likes'], highlight)
-            self.term.add_line(win, arrow, attr=attr)
-            self.term.add_space(win)
-
-            attr = self.term.attr('created', highlight)
-            self.term.add_line(win, '{created}'.format(**data), attr=attr)
-
-            if data['comments'] is not None:
-                attr = self.term.attr('separator', highlight)
-                self.term.add_space(win)
-                self.term.add_line(win, '-', attr=attr)
-
-                attr = self.term.attr('comment_count', highlight)
-=======
             attr = self.term.attr('score')
             self.term.add_line(win, '{score}'.format(**data), row, 1, attr)
             self.term.add_space(win)
@@ -325,63 +296,31 @@
                 self.term.add_line(win, '-', attr=attr)
 
                 attr = self.term.attr('comment_count')
->>>>>>> a82be104
                 self.term.add_space(win)
                 self.term.add_line(win, '{comments}'.format(**data), attr=attr)
 
             if data['saved']:
-<<<<<<< HEAD
-                attr = self.term.attr('saved', highlight)
-=======
                 attr = self.term.attr('saved')
->>>>>>> a82be104
                 self.term.add_space(win)
                 self.term.add_line(win, '[saved]', attr=attr)
 
             if data['stickied']:
-<<<<<<< HEAD
-                attr = self.term.attr('stickied', highlight)
-=======
                 attr = self.term.attr('stickied')
->>>>>>> a82be104
                 self.term.add_space(win)
                 self.term.add_line(win, '[stickied]', attr=attr)
 
             if data['gold']:
-<<<<<<< HEAD
-                attr = self.term.attr('gold', highlight)
-=======
                 attr = self.term.attr('gold')
->>>>>>> a82be104
                 self.term.add_space(win)
                 self.term.add_line(win, self.term.guilded, attr=attr)
 
             if data['nsfw']:
-<<<<<<< HEAD
-                attr = self.term.attr('nsfw', highlight)
-=======
                 attr = self.term.attr('nsfw')
->>>>>>> a82be104
                 self.term.add_space(win)
                 self.term.add_line(win, 'NSFW', attr=attr)
 
         row = n_title + offset + 2
         if row in valid_rows:
-<<<<<<< HEAD
-            attr = self.term.attr('submission_author', highlight)
-            self.term.add_line(win, '{author}'.format(**data), row, 1, attr)
-            self.term.add_space(win)
-
-            attr = self.term.attr('submission_subreddit', highlight)
-            self.term.add_line(win, '/r/{subreddit}'.format(**data), attr=attr)
-
-            if data['flair']:
-                attr = self.term.attr('submission_flair', highlight)
-                self.term.add_space(win)
-                self.term.add_line(win, '{flair}'.format(**data), attr=attr)
-
-        attr = self.term.attr('cursor', highlight)
-=======
             attr = self.term.attr('submission_author')
             self.term.add_line(win, '{author}'.format(**data), row, 1, attr)
             self.term.add_space(win)
@@ -395,6 +334,5 @@
                 self.term.add_line(win, '{flair}'.format(**data), attr=attr)
 
         attr = self.term.attr('cursor')
->>>>>>> a82be104
         for y in range(n_rows):
             self.term.addch(win, y, 0, str(' '), attr)