import argparse
import locale

import praw
from requests.exceptions import ConnectionError, HTTPError
from praw.errors import InvalidUserPass

from . import utils
from .errors import SubmissionURLError, SubredditNameError
from .utils import curses_session, load_config, HELP
from .subreddit import SubredditPage
from .submission import SubmissionPage

# Debugging
# import logging
# logging.basicConfig(level=logging.DEBUG, filename='rtv.log')

locale.setlocale(locale.LC_ALL, '')

AGENT = """
desktop:https://github.com/michael-lazar/rtv:(by /u/civilization_phaze_3)
"""

DESCRIPTION = """
Reddit Terminal Viewer is a lightweight browser for www.reddit.com built into a
terminal window.
"""

EPILOG = """
Controls
-----
RTV currently supports browsing both subreddits and individual submissions.
In each mode the controls are slightly different. In subreddit mode you can
browse through the top submissions on either the front page or a specific
subreddit. In submission mode you can view the self text for a submission and
browse comments.
"""

EPILOG += HELP

def main():

    parser = argparse.ArgumentParser(
        prog='rtv', description=DESCRIPTION, epilog=EPILOG,
        formatter_class=argparse.RawDescriptionHelpFormatter)
    parser.add_argument('-s', dest='subreddit', help='subreddit name')
    parser.add_argument('-l', dest='link', help='full link to a submission')
    parser.add_argument('--unicode', help='enable unicode (beta)',
            action='store_true')

    group = parser.add_argument_group(
        'authentication (optional)',
        'Authenticating allows you to view your customized front page. '
        'If only the username is given, the password will be prompted '
        'securely.')
    group.add_argument('-u', dest='username', help='reddit username')
    group.add_argument('-p', dest='password', help='reddit password')

    args = parser.parse_args()

    # Try to fill in empty arguments with values from the config.
    # Command line flags should always take priority!
    for key, val in load_config().items():
        if getattr(args, key) is None:
            setattr(args, key, val)

<<<<<<< HEAD
    utils.FORCE_ASCII = args.force_ascii
=======
    content.UNICODE = args.unicode
>>>>>>> 3733f26d

    if args.subreddit is None:
        args.subreddit = 'front'

    try:
        print('Connecting...')
        reddit = praw.Reddit(user_agent=AGENT)
        reddit.config.decode_html_entities = True

        if args.username:
            reddit.login(args.username, args.password)

        with curses_session() as stdscr:

                if args.link:
                    page = SubmissionPage(stdscr, reddit, url=args.link)
                    page.loop()

                page = SubredditPage(stdscr, reddit, args.subreddit)
                page.loop()

    except InvalidUserPass:
        print('Invalid password for username: {}'.format(args.username))

    except ConnectionError:
        print('Connection timeout: Could not connect to http://www.reddit.com')

    except HTTPError:
        print('HTTP Error: 404 Not Found')

    except SubmissionURLError as e:
        print('Could not reach submission URL: {}'.format(e.url))

    except SubredditNameError as e:
        print('Could not reach subreddit: {}'.format(e.name))

    except KeyboardInterrupt:
        return
<|MERGE_RESOLUTION|>--- conflicted
+++ resolved
@@ -64,11 +64,7 @@
         if getattr(args, key) is None:
             setattr(args, key, val)
 
-<<<<<<< HEAD
-    utils.FORCE_ASCII = args.force_ascii
-=======
-    content.UNICODE = args.unicode
->>>>>>> 3733f26d
+    utils.UNICODE = args.unicode
 
     if args.subreddit is None:
         args.subreddit = 'front'
