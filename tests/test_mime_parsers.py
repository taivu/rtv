# -*- coding: utf-8 -*-
from __future__ import unicode_literals

import re
from collections import OrderedDict

import pytest

from rtv.mime_parsers import parsers, ImgurApiMIMEParser


RegexpType = type(re.compile(''))


URLS = OrderedDict([
    ('simple_png', (
        'http://www.example.com/i/image.png',  # 1. URL
        'http://www.example.com/i/image.png',  # 2. Direct media link
        'image/png')),                         # 3. MIME type of media
    ('simple_mpeg', (
        'http://www.example.com/v/video.mpeg',
        'http://www.example.com/v/video.mpeg',
        'video/mpeg')),
    ('simple_unknown', (
        'http://www.example.com/i/image',
        'http://www.example.com/i/image',
        None)),
    ('gfycat', (
        'https://gfycat.com/DeliciousUnfortunateAdouri',
        'https://giant.gfycat.com/DeliciousUnfortunateAdouri.webm',
        'video/webm')),
    ('youtube', (
        'https://www.youtube.com/watch?v=FjNdYp2gXRY',
        'https://www.youtube.com/watch?v=FjNdYp2gXRY',
        'video/x-youtube')),
    ('gifv', (
        'http://i.imgur.com/i/image.gifv',
        'http://i.imgur.com/i/image.mp4',
        'video/mp4')),
    ('reddit_uploads', (
        'https://i.reddituploads.com/a065472e47a4405da159189ee48bff46?fit=max&h=1536&w=1536&s=5639918a0c696b9bb3ec694dc3cf59ac',
        'https://i.reddituploads.com/a065472e47a4405da159189ee48bff46?fit=max&h=1536&w=1536&s=5639918a0c696b9bb3ec694dc3cf59ac',
        'image/jpeg')),
    ('imgur_1', (
        'http://imgur.com/yW0kbMi',
        'https://i.imgur.com/yW0kbMi.jpg',
        'image/jpeg')),
    ('imgur_2', (
        'http://imgur.com/gallery/yjP1v4B',
        'https://i.imgur.com/yjP1v4B.mp4',
        'video/mp4')),
    ('imgur_album', (
        'http://imgur.com/a/qx9t5',
        'https://i.imgur.com/uEt0YLI.jpg',
        'image/x-imgur-album')),
    ('instagram_image', (
        'https://www.instagram.com/p/BIxQ0vrBN2Y/?taken-by=kimchi_chic',
        re.compile('https://instagram(.*)\.jpg'),
        'image/jpeg')),
    ('instagram_video', (
        'https://www.instagram.com/p/BUm3cvEhFMt/',
        re.compile('https://instagram(.*)\.mp4'),
        'video/mp4')),
    ('streamable_video', (
        'https://streamable.com/vkc0y',
        re.compile('https://(.*)\.streamablevideo\.com/video/mp4/(.*)\.mp4(.*)'),
        'video/mp4')),
    ('vidme_video', (
        'https://vid.me/rHlb',
        re.compile('https://(.*)\.cloudfront\.net/videos/15694926/52450725.mp4(.*)'),
        'video/mp4')),
    ('liveleak_video', (
        'https://www.liveleak.com/view?i=08b_1499296574',
        re.compile('https://cdn.liveleak.com/80281E/ll_a_s/2017/Jul/5/LiveLeak-dot-com-08b_1499296574-NMHH8690_1499296571.mov.h264_720p.mp4(.*)'),
        'video/mp4')),
    ('reddit_gif', (
        'https://v.redd.it/wkm9zol8c6fz',
        'https://v.redd.it/wkm9zol8c6fz/DASH_600_K',
        'video/mp4')),
    ('reddit_video', (
        'https://v.redd.it/zv89llsvexdz',
        'https://v.redd.it/zv89llsvexdz/DASHPlaylist.mpd',
        'video/x-youtube')),
<<<<<<< HEAD
    ('twitch_clip', (
        'https://clips.twitch.tv/avaail/ExpensiveFishBCouch',
        'https://clips-media-assets.twitch.tv/22467338656-index-0000000111.mp4',
=======
    ('oddshot', (
        'https://oddshot.tv/s/5wN6Sy',
        'https://oddshot.akamaized.net/m/render-captures/source/Unknown-YjBkNTcwZWFlZGJhMGYyNQ.mp4',
>>>>>>> ff1a6f53
        'video/mp4')),
])


args, ids = URLS.values(), list(URLS)
@pytest.mark.parametrize('url,modified_url,mime_type', args, ids=ids)
def test_parser(url, modified_url, mime_type, reddit, config):
    # Include the reddit fixture so the cassettes get generated

    ImgurApiMIMEParser.CLIENT_ID = config['imgur_client_id']

    for parser in parsers:
        if parser.pattern.match(url):
            parsed_url, parsed_type = parser.get_mimetype(url)
            if isinstance(modified_url, RegexpType):
                assert modified_url.match(parsed_url)
            else:
                assert modified_url == parsed_url
            assert parsed_type == mime_type
            break
    else:
        # The base parser should catch all urls before this point
        assert False


def test_imgur_fallback(reddit):
    """
    If something happens to the imgur API key, the code should fallback
    to manually scraping the page.
    """

    ImgurApiMIMEParser.CLIENT_ID = ''
    for key in ['imgur_1', 'imgur_2', 'imgur_album']:
        url, modified_url, mime_type = URLS[key]

        assert ImgurApiMIMEParser.pattern.match(url)
        parsed_url, parsed_type = ImgurApiMIMEParser.get_mimetype(url)
        # Not sure why, but http://imgur.com/gallery/yjP1v4B (a .gif)
        # appears to incorrectly return as a JPG type from the scraper
        assert parsed_type is not None

    ImgurApiMIMEParser.CLIENT_ID = 'invalid_api_key'
    for key in ['imgur_1', 'imgur_2', 'imgur_album']:
        url, modified_url, mime_type = URLS[key]

        assert ImgurApiMIMEParser.pattern.match(url)
        parsed_url, parsed_type = ImgurApiMIMEParser.get_mimetype(url)
        # Not sure why, but http://imgur.com/gallery/yjP1v4B (a .gif)
        # appears to incorrectly return as a JPG type from the scraper
        assert parsed_type is not None<|MERGE_RESOLUTION|>--- conflicted
+++ resolved
@@ -81,15 +81,12 @@
         'https://v.redd.it/zv89llsvexdz',
         'https://v.redd.it/zv89llsvexdz/DASHPlaylist.mpd',
         'video/x-youtube')),
-<<<<<<< HEAD
     ('twitch_clip', (
         'https://clips.twitch.tv/avaail/ExpensiveFishBCouch',
         'https://clips-media-assets.twitch.tv/22467338656-index-0000000111.mp4',
-=======
     ('oddshot', (
         'https://oddshot.tv/s/5wN6Sy',
         'https://oddshot.akamaized.net/m/render-captures/source/Unknown-YjBkNTcwZWFlZGJhMGYyNQ.mp4',
->>>>>>> ff1a6f53
         'video/mp4')),
 ])
 
