# -*- coding: utf-8 -*-
from __future__ import unicode_literals

import re
from collections import OrderedDict

import pytest

from rtv.mime_parsers import parsers, ImgurApiMIMEParser


RegexpType = type(re.compile(''))


URLS = OrderedDict([
    ('simple_png', (
        'http://www.example.com/i/image.png',  # 1. URL
        'http://www.example.com/i/image.png',  # 2. Direct media link
        'image/png')),                         # 3. MIME type of media
    ('simple_mpeg', (
        'http://www.example.com/v/video.mpeg',
        'http://www.example.com/v/video.mpeg',
        'video/mpeg')),
    ('simple_unknown', (
        'http://www.example.com/i/image',
        'http://www.example.com/i/image',
        None)),
    ('gfycat', (
        'https://gfycat.com/DeliciousUnfortunateAdouri',
        'https://giant.gfycat.com/DeliciousUnfortunateAdouri.webm',
        'video/webm')),
    ('youtube', (
        'https://www.youtube.com/watch?v=FjNdYp2gXRY',
        'https://www.youtube.com/watch?v=FjNdYp2gXRY',
        'video/x-youtube')),
    ('gifv', (
        'http://i.imgur.com/i/image.gifv',
        'http://i.imgur.com/i/image.mp4',
        'video/mp4')),
    ('reddit_uploads', (
        'https://i.reddituploads.com/a065472e47a4405da159189ee48bff46?fit=max&h=1536&w=1536&s=5639918a0c696b9bb3ec694dc3cf59ac',
        'https://i.reddituploads.com/a065472e47a4405da159189ee48bff46?fit=max&h=1536&w=1536&s=5639918a0c696b9bb3ec694dc3cf59ac',
        'image/jpeg')),
    ('imgur_1', (
        'http://imgur.com/yW0kbMi',
        'https://i.imgur.com/yW0kbMi.jpg',
        'image/jpeg')),
    ('imgur_2', (
        'http://imgur.com/gallery/yjP1v4B',
        'https://i.imgur.com/yjP1v4B.mp4',
        'video/mp4')),
    ('imgur_album', (
        'https://imgur.com/a/pRYEi',
        'https://i.imgur.com/tiUSazy.png https://i.imgur.com/phIsEAi.png https://i.imgur.com/TvT8V5m.png https://i.imgur.com/qETPFAi.png',
        'image/x-imgur-album')),
    ('instagram_image', (
        'https://www.instagram.com/p/BIxQ0vrBN2Y/?taken-by=kimchi_chic',
        re.compile('https://instagram(.*)\.jpg'),
        'image/jpeg')),
    ('instagram_video', (
        'https://www.instagram.com/p/BUm3cvEhFMt/',
        re.compile('https://instagram(.*)\.mp4'),
        'video/mp4')),
    ('streamable_video', (
        'https://streamable.com/vkc0y',
        re.compile('https://(.*)\.streamablevideo\.com/video/mp4/(.*)\.mp4(.*)'),
        'video/mp4')),
    ('vidme_video', pytest.param(
        'https://vid.me/rHlb',
        re.compile('https://(.*)\.cloudfront\.net/videos/15694926/52450725.mp4(.*)'),
        'video/mp4',
        marks=pytest.mark.xfail(reason="vidme API appears to have changed format"))),
    ('liveleak_video_1', (
        'https://www.liveleak.com/view?i=08b_1499296574',
        re.compile('https://cdn\.liveleak\.com/(.*)\.mp4(.*)'),
        'video/mp4')),
    ('liveleak_video_2', (
        'https://www.liveleak.com/view?i=cad_1487311993',
        re.compile('www\.youtube\.com/embed/D4GrlOMlOBY'),
        'video/x-youtube')),
    ('reddit_gif', (
        'https://v.redd.it/wkm9zol8c6fz',
        'https://v.redd.it/wkm9zol8c6fz/DASH_600_K',
        'video/mp4')),
    ('reddit_video', (
        'https://v.redd.it/zv89llsvexdz',
        'https://v.redd.it/zv89llsvexdz/DASHPlaylist.mpd',
        'video/x-youtube')),
    ('twitch_clip', (
        'https://clips.twitch.tv/avaail/ExpensiveFishBCouch',
        'https://clips-media-assets.twitch.tv/22467338656-index-0000000111.mp4',
        'video/mp4')),
    ('oddshot', (
        'https://oddshot.tv/s/5wN6Sy',
        'https://oddshot.akamaized.net/m/render-captures/source/Unknown-YjBkNTcwZWFlZGJhMGYyNQ.mp4',
        'video/mp4')),
    ('clippituser', (
        'https://www.clippituser.tv/c/edqqld',
        'https://clips.clippit.tv/edqqld/720.mp4',
        'video/mp4')),
    ('gifs_com', (
        'https://gifs.com/gif/cat-jumps-into-lake-after-guy-sneezes-0VqvRL',
        'https://j.gifs.com/0VqvRL.gif',
        'image/gif')),
    ('giphy', (
        'https://giphy.com/gifs/cameron-dallas-OpesLQSjwdGj6',
        'https://media.giphy.com/media/OpesLQSjwdGj6/giphy.mp4',
        'video/mp4')),
    ('imgtc', (
        'https://imgtc.com/w/Sa2whPE',
        'https://imgtc.b-cdn.net/uploads/ZHI3OopOhKJ.mp4',
        'video/mp4')),
    ('imgflip', (
        'https://imgflip.com/i/1dtdbv',
        'https://i.imgflip.com/1dtdbv.jpg',
        'image/jpeg')),
    ('livememe', (
        'http://www.livememe.com/v67cxy9',
        'http://e.lvme.me/v67cxy9.jpg',
        'image/jpeg')),
    ('makeameme', (
        'http://makeameme.org/meme/joined-reddit-for',
        'https://media.makeameme.org/created/joined-reddit-for.jpg',
        'image/jpeg')),
    ('flickr', (
        'https://www.flickr.com/photos/obamawhitehouse/8191317327/',
        'https://c1.staticflickr.com/9/8065/8191317327_5180e95d98_b.jpg',
        'image/jpeg')),
    ('worldstar_1', (
        'http://www.worldstarhiphop.com/videos/video.php?v=wshh09DUN5MeDK2El4sO',
        'https://hw-videos.worldstarhiphop.com/u/vid/2017/10/4OnndgEmNSME.mp4',
        'video/mp4')),
    ('worldstar_2', (
        'http://www.worldstarhiphop.com/videos/video.php?v=wshhJ6bVdAv0iMrNGFZG',
        'http://www.youtube.com/embed/Bze53qwHS8o?autoplay=1',
        'video/x-youtube')),
<<<<<<< HEAD
    ('vimeo', (
        'https://vimeo.com/247872788',
        'https://vimeo.com/247872788',
        'video/x-youtube')),
=======
    ('streamja', (
        'https://streamja.com/6WMb',
        'https://cdnja.r.worldssl.net/mp4/6w/6WMb.mp4',
        'video/mp4')),
>>>>>>> c7b3c926
])


args, ids = URLS.values(), list(URLS)
@pytest.mark.parametrize('url,modified_url,mime_type', args, ids=ids)
def test_parser(url, modified_url, mime_type, reddit, config):
    # Include the reddit fixture so the cassettes get generated

    ImgurApiMIMEParser.CLIENT_ID = config['imgur_client_id']

    for parser in parsers:
        if parser.pattern.match(url):
            parsed_url, parsed_type = parser.get_mimetype(url)
            if isinstance(modified_url, RegexpType):
                assert modified_url.match(parsed_url)
            else:
                assert modified_url == parsed_url
            assert parsed_type == mime_type
            break
    else:
        # The base parser should catch all urls before this point
        assert False


def test_imgur_fallback(reddit):
    """
    If something happens to the imgur API key, the code should fallback
    to manually scraping the page.
    """

    ImgurApiMIMEParser.CLIENT_ID = ''
    for key in ['imgur_1', 'imgur_2', 'imgur_album']:
        url, modified_url, mime_type = URLS[key]

        assert ImgurApiMIMEParser.pattern.match(url)
        parsed_url, parsed_type = ImgurApiMIMEParser.get_mimetype(url)
        # Not sure why, but http://imgur.com/gallery/yjP1v4B (a .gif)
        # appears to incorrectly return as a JPG type from the scraper
        assert parsed_type is not None

    ImgurApiMIMEParser.CLIENT_ID = 'invalid_api_key'
    for key in ['imgur_1', 'imgur_2', 'imgur_album']:
        url, modified_url, mime_type = URLS[key]

        assert ImgurApiMIMEParser.pattern.match(url)
        parsed_url, parsed_type = ImgurApiMIMEParser.get_mimetype(url)
        # Not sure why, but http://imgur.com/gallery/yjP1v4B (a .gif)
        # appears to incorrectly return as a JPG type from the scraper
        assert parsed_type is not None<|MERGE_RESOLUTION|>--- conflicted
+++ resolved
@@ -134,17 +134,14 @@
         'http://www.worldstarhiphop.com/videos/video.php?v=wshhJ6bVdAv0iMrNGFZG',
         'http://www.youtube.com/embed/Bze53qwHS8o?autoplay=1',
         'video/x-youtube')),
-<<<<<<< HEAD
     ('vimeo', (
         'https://vimeo.com/247872788',
         'https://vimeo.com/247872788',
         'video/x-youtube')),
-=======
     ('streamja', (
         'https://streamja.com/6WMb',
         'https://cdnja.r.worldssl.net/mp4/6w/6WMb.mp4',
         'video/mp4')),
->>>>>>> c7b3c926
 ])
 
 
