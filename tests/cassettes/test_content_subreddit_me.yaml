--- conflicted
+++ resolved
@@ -1,45 +1,19 @@
 interactions:
 - request:
-<<<<<<< HEAD
-    body: refresh_token=**********&redirect_uri=http%3A%2F%2F127.0.0.1%3A65000%2F&grant_type=refresh_token
-=======
     body: redirect_uri=http%3A%2F%2F127.0.0.1%3A65000%2F&grant_type=refresh_token&refresh_token=**********
->>>>>>> feb2dc18
     headers:
       Accept: ['*/*']
       Accept-Encoding: ['gzip, deflate']
       Authorization: ['**********']
       Connection: [keep-alive]
-      Content-Length: ['121']
+      Content-Length: ['122']
       Content-Type: [application/x-www-form-urlencoded]
-<<<<<<< HEAD
-      User-Agent: [rtv test suite PRAW/3.4.0 Python/3.5.1 b'Linux-4.6.2-1-ARCH-x86_64-with-arch']
-=======
       User-Agent: [rtv test suite PRAW/3.5.0 Python/3.4.0 b'Linux-3.13.0-85-generic-x86_64-with-Ubuntu-14.04-trusty']
->>>>>>> feb2dc18
     method: POST
     uri: https://api.reddit.com/api/v1/access_token/
   response:
     body:
       string: !!binary |
-<<<<<<< HEAD
-        H4sIAAAAAAAAAyWMOwoCQRAFr9JMrCAICh5AA8FMA5NhPk9tZXeG7nZ1Fe8uo9GDouq9XUgJqt7K
-        Db1bkTvw6ziV5XZTH6cQS7zse78+hW56vbkJuZ/nbaxockQQSOMZAyd4zg3vSo8G8awsUM/teb6Y
-        zSbkNJV/i8xGF1YrMhJn9MY2UjfqPQpyZlOqwkMwdFANZygJQiZBLWKkYQDpPXZsbTQJR9BQDO7z
-        BUSqCYrWAAAA
-    headers:
-      CF-RAY: [2c3f005520e1091a-CDG]
-      Connection: [keep-alive]
-      Content-Encoding: [gzip]
-      Content-Type: [application/json; charset=UTF-8]
-      Date: ['Sun, 17 Jul 2016 16:16:57 GMT']
-      Server: [cloudflare-nginx]
-      Set-Cookie: ['__cfduid=d494241ab50a7676495d3c758c9c9baca1468772217; expires=Mon,
-          17-Jul-17 16:16:57 GMT; path=/; domain=.reddit.com; HttpOnly', 'loid=5HUfIrjiSEhu9s5OoG;
-          Domain=reddit.com; Max-Age=63071999; Path=/; expires=Tue, 17-Jul-2018 16:16:57
-          GMT; secure', 'loidcreated=2016-07-17T16%3A16%3A57.507Z; Domain=reddit.com;
-          Max-Age=63071999; Path=/; expires=Tue, 17-Jul-2018 16:16:57 GMT; secure']
-=======
         H4sIAAAAAAAAAyWMsWrEMBAFf2VRfQZDiIuUbkKKOHCQJo2QpZe7PWPJ7K6d2CH/HnSpHgwz78eF
         GKHqrUzI7olc//rcvx/T5+O5yfnlq9zWj+7NHwM3rTuRu3ve9gVVHhEEUnnCxhGeU8VDyagQ3wsL
         1HN9fuja9kROY/lvkdjoympFduKEbGw7zbuuoyAlNqVFeAuGGarhAiVBSCRYihhp2EC6jjNbHY3C
@@ -53,15 +27,9 @@
       Server: [cloudflare-nginx]
       Set-Cookie: ['__cfduid=dd3dda140692c93dda58da3daf2b20c8b1469168337; expires=Sat,
           22-Jul-17 06:18:57 GMT; path=/; domain=.reddit.com; HttpOnly']
->>>>>>> feb2dc18
       Strict-Transport-Security: [max-age=15552000; includeSubDomains; preload]
       X-Moose: [majestic]
       cache-control: ['max-age=0, must-revalidate']
-      set-cookie: ['__cfduid=d494241ab50a7676495d3c758c9c9baca1468772217; expires=Mon,
-          17-Jul-17 16:16:57 GMT; path=/; domain=.reddit.com; HttpOnly', 'loid=5HUfIrjiSEhu9s5OoG;
-          Domain=reddit.com; Max-Age=63071999; Path=/; expires=Tue, 17-Jul-2018 16:16:57
-          GMT; secure', 'loidcreated=2016-07-17T16%3A16%3A57.507Z; Domain=reddit.com;
-          Max-Age=63071999; Path=/; expires=Tue, 17-Jul-2018 16:16:57 GMT; secure']
       x-content-type-options: [nosniff]
       x-frame-options: [SAMEORIGIN]
       x-xss-protection: [1; mode=block]
@@ -73,43 +41,12 @@
       Accept-Encoding: ['gzip, deflate']
       Authorization: ['**********']
       Connection: [keep-alive]
-<<<<<<< HEAD
-      User-Agent: [rtv test suite PRAW/3.4.0 Python/3.5.1 b'Linux-4.6.2-1-ARCH-x86_64-with-arch']
-=======
       User-Agent: [rtv test suite PRAW/3.5.0 Python/3.4.0 b'Linux-3.13.0-85-generic-x86_64-with-Ubuntu-14.04-trusty']
->>>>>>> feb2dc18
     method: GET
     uri: https://oauth.reddit.com/api/v1/me.json
   response:
     body:
       string: !!binary |
-<<<<<<< HEAD
-        H4sIAHuvi1cC/31U23KcMAz9lQzPnU42yXa3/RmNMIJ1MTYj22xoJv9eiWWDaSZ9A+tIOjq6vFU2
-        Ag2jCzNR9euhRRfp20N1wQgDWlc8eRwUUaX5N/aVPBgmTNTI2+FwPp4PL6fn0/dHdbYNQcthAA51
-        SLEIItlijiP5ZnG8P6+hICezhjudjz/v4ZRLaP7l46zvoUceUF00toeakv59hA3DQD5tKIW1kioz
-        Kas38ZEwBHbAjmBkmixdI7jQdcIm5CSgxFljMXU2JmJRS3hA68IVEkVFvFUTskWv35W+Qcchj6oR
-        vY7EdiFhteCn5/eF+kRwwVF0sL4DH65bHmwi8SR5mMbASeyb7b9srd+Ajjo0M0RCNhdFtpttCLV1
-        BFeqISF3tE+BzR/iHpogrBIkRtNvxpis6WdYZVUFV0MeO0Zpugmht4u0WzWAOQWpps1eFdgZTLKh
-        oG2HLjN0tpVAXjSIO6toiV6I0bRPTnnNC2Nw1sybpQ1sROiUxgK+1u8xaRdq9J54s35V+OwoXohS
-        1PQ8Xy/Eug2rXSalDlIfGCHQL877xi0dy7JmUvf27Om6dk9m16C5fC5hIS/qNZbJFOMYZWXI6wB8
-        0mPEHAl2ibpl4KKwlz7twErhNmnQWBQypVC4CrGrJeZa6DQ2AWdX9jrJnIsQn6WOlHTICsMsuFyL
-        xTCOpfwoEzHZpKPLk5XmXdmmQuiPeaLXROU8jUHWjoZ6OSt3sABvQwODCIiwUV8plYFrF0x/X+mv
-        6MiduifQRQ66qIfz5iD3rQuu4GCX21UVF1B/qicc/EkPhKKlmNEyrrtwOJ5/PJ5fHl+OivZ1eJXx
-        zstxuV9DyWpbKzu/3KIi+BLN3GpUudXhdm91lYo866X12bn3v94SvBcEBgAA
-    headers:
-      CF-RAY: [2c3f006213761515-CDG]
-      Connection: [keep-alive]
-      Content-Encoding: [gzip]
-      Content-Length: ['672']
-      Content-Type: [application/json; charset=UTF-8]
-      Date: ['Sun, 17 Jul 2016 16:16:59 GMT']
-      Server: [cloudflare-nginx]
-      Set-Cookie: ['__cfduid=d5997b0ea4d8741f8354c6e93b6401ed41468772219; expires=Mon,
-          17-Jul-17 16:16:59 GMT; path=/; domain=.reddit.com; HttpOnly', 'loid=HymNQnTO8Vg8wfMavo;
-          Domain=reddit.com; Max-Age=63071999; Path=/; expires=Tue, 17-Jul-2018 16:16:59
-          GMT; secure', 'loidcreated=2016-07-17T16%3A16%3A59.555Z; Domain=reddit.com;
-          Max-Age=63071999; Path=/; expires=Tue, 17-Jul-2018 16:16:59 GMT; secure']
-=======
         H4sIANO6kVcC/31U0XKcMAz8lc49dzrJ5dqk/RmNMYLTYGwq21wumfx7JR8E06R9A68srVZrvR4o
         Ao6TC1fEw68vnXERv345nE2E0ZCrjrwZNeJgaSZHLyZR8DCdzQvCw0Fwy2gSthJyfzp+Pz7c/zjd
         fbvTXNQidBxG4NCEFKucUjzmOKFvy8X1eEkFOdk13d3xaU2n1EL7Nz1HfoDB8Gjk8Hj8qdk9NJj0
@@ -124,7 +61,7 @@
         /9UH+nNwv70JajMNl24m4rKjBfPZOY3zTXgWp+bizXWXSkHqSBZGeV9V2pLH3tpTpfXCbVvrS6sq
         LHtaq7z9AZn6ZwRRBgAA
     headers:
-      CF-RAY: [2c64c74ab3041201-SJC]
+      CF-RAY: [2c3f006213761515-CDG]
       Connection: [keep-alive]
       Content-Encoding: [gzip]
       Content-Length: ['699']
@@ -133,29 +70,17 @@
       Server: [cloudflare-nginx]
       Set-Cookie: ['__cfduid=d38e492c506e724e0eb4e48e0b2e5dd8c1469168339; expires=Sat,
           22-Jul-17 06:18:59 GMT; path=/; domain=.reddit.com; HttpOnly']
->>>>>>> feb2dc18
       Strict-Transport-Security: [max-age=15552000; includeSubDomains; preload]
       Vary: [accept-encoding]
       X-Moose: [majestic]
       cache-control: ['private, s-maxage=0, max-age=0, must-revalidate', 'max-age=0,
           must-revalidate']
       expires: ['-1']
-      set-cookie: ['__cfduid=d5997b0ea4d8741f8354c6e93b6401ed41468772219; expires=Mon,
-          17-Jul-17 16:16:59 GMT; path=/; domain=.reddit.com; HttpOnly', 'loid=HymNQnTO8Vg8wfMavo;
-          Domain=reddit.com; Max-Age=63071999; Path=/; expires=Tue, 17-Jul-2018 16:16:59
-          GMT; secure', 'loidcreated=2016-07-17T16%3A16%3A59.555Z; Domain=reddit.com;
-          Max-Age=63071999; Path=/; expires=Tue, 17-Jul-2018 16:16:59 GMT; secure']
       x-content-type-options: [nosniff]
       x-frame-options: [SAMEORIGIN]
-<<<<<<< HEAD
-      x-ratelimit-remaining: ['578.0']
-      x-ratelimit-reset: ['181']
-      x-ratelimit-used: ['22']
-=======
       x-ratelimit-remaining: ['599.0']
       x-ratelimit-reset: ['61']
       x-ratelimit-used: ['1']
->>>>>>> feb2dc18
       x-xss-protection: [1; mode=block]
     status: {code: 200, message: OK}
 - request:
@@ -165,92 +90,6 @@
       Accept-Encoding: ['gzip, deflate']
       Authorization: ['**********']
       Connection: [keep-alive]
-<<<<<<< HEAD
-      Cookie: [loid=HymNQnTO8Vg8wfMavo; __cfduid=d5997b0ea4d8741f8354c6e93b6401ed41468772219;
-          loidcreated=2016-07-17T16%3A16%3A59.555Z]
-      User-Agent: [rtv test suite PRAW/3.4.0 Python/3.5.1 b'Linux-4.6.2-1-ARCH-x86_64-with-arch']
-    method: GET
-    uri: https://oauth.reddit.com/user/tyjak/submitted.json?sort=new&t=all
-  response:
-    body:
-      string: !!binary |
-        H4sIAH2vi1cC/+1cC2/TyBb+K7O90naR6jhO4jyKEAIW9rIqjwV2ubqwssb2JB5qe9yZcUJB/Pd7
-        znjiOGmgoWm3obfSso3Hj/OY73znzMP+vHfM83jvkOwdcaV5Ptk7IHsx1RSaPu9lIk6oSuB3XqYp
-        nIkSnsaS5dDy7nN9q+4u3RWLjHK8ZE+xdNyiMkpSnpcf8aKQ5jmLg/B08cyMxZwGLAsZPuzzF2hS
-        ZShZHHOND1m6H5+o2UcdJDpL8ezPqb77k+OQ14+CF0+eEMf5eaLvYmPMpyRKqVL33u9l8fu9eXuB
-        P57+TLPi7r+6o7sZSYUAQyZkLCRRImMiZ2SWCAKWE54rTdOUxeTBXAsickLJMxo9hPuI16mf1CLN
-        p0al5KJUhIai1EQnjKhIMpYTyZRIS83xMXlszpSKETE2P0GJiBEtyighWtLouKBxi6DerlH8fW5+
-        g3Fze+bGP7e2N72EDnq6v7WJ+2Da/iWbhGqm/Jgp0FHLkplen0yY0gAPJSTqbgECz5KBZAU04tXv
-        /jYWgjYsMNhZXAnaHwfjlHIZWPPtCW5w2pPjiTdFyWMpssDC114yAWQbBLYPKszxqTkc01ShdlHK
-        o+Ollkol0IwqkaNm9km01ImQKFCffqDHKG9FTxUJyeDQ8/DyopBiuhIU0CADb9iQlvA4NoE3b8jL
-        LIhElrHcuKUzgDadlFmYU25CwyBhHklB5QLtB50T+anEc/BEFsxVmT8VFNVLVjZ8GikVmJBatfXr
-        52MxM65Bpzb7bCXe6bKvJcvElKbWtQ2/aegDvnQp9uTiAq4CxP5ejSnT0cZ0e0XBZEbRJvSGK92a
-        Xdy5L90KJi7NTyFOghnXSVBfFYg8oEFGoxBCI/A6rsGxWEFGTjP0KRBjsMAcxAqtXOv1+oPBcDgY
-        tlvol1Ka7kq0LtSh685ms1bVZy1Q6ZJUXOqn5dg4KamkOXB/Ewaa69SY8MCIICjiGwRB7jcsDEod
-        za30RyNrZVzll5KrxDhhzv4iXo3tKVcrGESoLy6a00KBB573BRC0aS7KS65jhvx1wWS0/IBLyka/
-        vi/bbTb6YP60yUlZ5xGeklPwdAE8PZHIrZnIY/AINigIJriWEWDXCcvhIGYEqCSqnhZXf4DvuSYh
-        B5oGhk5ZixxRrpCwyCtjFaHQn1MJjfgUeGxT+BT5vgDQ6FartU0WOmPi/nWYhkKXTLqWLDRJVWLq
-        rB3JQl28+nKSEGq9lIMMG6Oss3moy7rH4W0eQm8AyS+IpcHyBikucFhGJywALxUiTUvolJQFY54G
-        oG4EzSooyhCAQbEEU+enpBqASynJG/R6nY63UUq6ZG0vnJ1+rYQZeqiEkRQqTghzFAbNEOoNYUAI
-        GhKC5sAtCm/Cv+ZMIzO0xnJtMvMGnt+z/rmiZNb9nlw2Br9E7IJ5bHHzJeWw34GsEwaExYjleBgm
-        wlARqBb4tiLsSKQCaZ7QSPMp15bGwSHVL4n9ckCYJh/qJEQ5mZYmF+RslgGt6FMCfUZKKEpC4H9G
-        wCkpphBd4hHcrKw0GK7Yny0C6mUIkwwyDWhaYZbwFPDByin+NldSDRpPOQ0BRffJY6WdyCaiWiEU
-        PrZXbJMRL9lh+7viqP2mg/6h/Lr3hkVJLhSKs0nW8xP/e5Os1fAqcqyRdDk51j/YPMd2TpIPn7bO
-        sXshMOsZnv4Rs2xFe42cZWDiAh4jFgB88V96UpZ5UFCZ8QCLxQCLS65YAJEUmEg6P8PW6GtmWL8z
-        6vjD3mijDHuJml44uzbCupK2X+bEiKuqaCtulWKQf2iO/LN2VOh3hqNB27rhihJpe8NEqhOWg0Nm
-        LES3XzCXPuQ6EvA8bF9JpnMkN3j/H6LEeYgY+ztePm3z3WHDy5z2OlhhQ4woCKiwZVqVjSqjiAmt
-        /8THfzz/9PvLP9LJn/5//zptfShMpK5jT9U9+bA1ey555+vnr407m+e/SZ4W5wtOqmDlzhKqg1hA
-        YQ/hFIxLjbqLcRBW1wc4+xwg5IOxkOdy5wKrDe7sjvqe53e9/ip3Qk8vx7ALmgFAoZZipXQ7ba/n
-        trtuZ+hWejlWKQeVclAphznGIBltyZZvwQ0E3VDNehtxOAdu3WYm4QlKNNPwC6nrSBLsbQ/7vrX3
-        ikjyu2bOGiR3uRR5wfHGU7PEgIeUJJKN4RqLh4zKY6ZVK0SURQkY0eL5WMzbXUCA0lDNu3++/rV6
-        6AVuNNU+xZtJWC2GQGdzRXIBVT2V2vSxxVorZi3yID8lludxnWSroUNl+wW0vqCu15GyPBUOT8z0
-        0I1LWaOD7yjg/y9S0Kbl+5kMVKFknoGCU1EGgMBAiwBGzVyDsfMkZJB+/tzYAnbN7DPs93q9fnez
-        yv1ylNw2DREQY2hCmxkEFDOP8Srq1drqHE31/KE19TbxnE086N96MkiRBEiB5bi4bpbIVl28Dc2j
-        pP1zJVwLOctpG/ru4AaSMz7qlpwvh5wNSly/3QlCGgcT4JkZPQ1UKQNbnCxqFlOynEvONeyWyNmH
-        wUF3cFFyvoiSFyZnEEMe0pj8VonBhU7ylQKO3P9pPUH7o27Ht+buAkHv1jrEHyVLzYyVWRyeCpyn
-        BmLAJSFIiFOhcE67qGa7NQPZ6gDPF0KxTwdEMjsnD7/t5HhC8wn7ZO7UNEXMVPuxVocdCLUPLGP2
-        YQZvfz196fZGnXal4+941pxcjB4OCHYLKQQAwWSVk1Lou2ZBvJa3aDcT+rJSDELPTtrjlBxJ65xU
-        NZ6UvGAkLqvnx/VZMR7jcvpiOSMrUsG/bpEIOQ6ojT2VGUtNC0ta5IiRR49fkCc0lDxi5JUIGQwu
-        CquvAlOYAfw6WaBUHiU4hh/LagivOcudWpaTIk6choNx/OwUKYXWmDkZJhr8pZwCbtUKb1VO32t3
-        2m6l9xMj4i0LFzrj/oJclFNGSwzDKFm7wLLVxod/BI/vFtD6+5cN8HinCbv3e8twe7/3LZjtr4XX
-        voXVvoXTuyWQLOvUPHNnc9S8q/uvftyVgubOhuC4jvpL9uLIzFb/uOWXVee8/SMxG9MyrTZbrSnA
-        NlvesrJueP21umJkQOI2wI/7MDBcqz0YBvBBKMpUbDAurhHXrLy6nU4XKhp/o8pra/UuXHQZcqxk
-        kEPcH1JxFu4NMVKIlbKu2gIT2/2ONfGaqy0YxrPTVpTnW6xVLbpkXc01B2cjf10HvY2y2Ylxwo9L
-        b81u/xa/fYXY+ueT2rzhB2W15vlv0lqDRGruMABxZ0LGuNkZV50U5nsd5CKAFB5AX6mCRRvwWg21
-        Bq91/G6/5/f9M7uzcba9GYNup90eufCf57k5mymXRSIX2amLOohS44qPC+hlH1sQYFtx2FuwFXdd
-        m7cujK2H5LkgIAirxcrYNfyFpnj9oTXlmvnLa7NO+7q4a376qrlrODrumOjdDe7C5fFL4q4zM2M/
-        FndZJ183dRl84Jp1EAIOg5xHyF4i4qBTpT0yiSmEVCD5JEFSm53LYzXsmjzWHQ663sg/s6XXlmd1
-        PLphKiaWzHpuG8gMtXIqrRyjlYNaOTDUMoptV4+9AQ57iEPM5yiGvDZiyDMUQ56DGPIaZZBXaDyQ
-        3Gwdr4Fp7a5nTbsiXutsyGsTsBZ0x5TQKk0w3lhy63c/3kxy+8ELs10hN8RHtdAZSQi18+uvGlFL
-        vDXw+8Bb3a/w1nK8uSkfM5y/0qcpq0gso9L1hu4xY4UT0TSD/0l56ojcgTGgZmZ7/4XZy6yvVtat
-        m59H5bvATJXy18xMKQVbYtzxLVkrZxd96e2H4KbBJ28y2B1uuh007hg3GXy4GiwCB4VACPiSEiul
-        sJPvLAef47RxkFIovAxTBBNJ49KeP5fLagQucZnvjXr9s69VWS5bjVB3LFFHnJ22OjpGR8Zyp1LP
-        Salj1duKx95wiW9AWSlkyROkEkVSSqwofG+k9sRa2vO9vj+82tejNh1ohqCxuLZZsvnpKye8gsvT
-        3SG822Js1wgP8eFS8A2HY4jIgMpJaXZpQ32GI9AcaQc0nAmZxgFXuT6f4+agW+I4b9RpD4Zfq9cW
-        4ehWPyepCJkL/UaVSyW4I4UhZTX89HAuLabyGKgXOM+9XwA53fO3YroHpHYBqVxA0AVmLs26gBgX
-        EHDBviYhy9lU4Fqo+ZyJKpU2mz8mh4TjhqwQz4icYCfh4iH0d2Q2yjrEDG2NjeQ3NHItU3rDkTey
-        3roipty0QDTv3DsxL1JhX4u1b7/eVNLs+zTZoRGskXRLmg2Z182aBiBuCroKpEZci7TL/TkwkcK3
-        7XDbLg2iRKQp07hqaaLoXOqsodekznbbG/Tmo8Wz1Lk2PmF8O3VHfffRv18cHT1+48Lt/nArhjxi
-        xJhrFkWb5uLnOCR5BvaSR5W95Be4+BmqRZpq3VnHdGBcD3S7Uqbb9E2/tZ684Uw3MdRzy3S7xXQ7
-        Uh4afCDRFQlPhRIFFIQVndV7r8B1uTYvE0dMYg3EAoxNkW/CdRX4Vrmu2x2c2S7yTa6DuwZYE758
-        +urFc0N2nUFvW7JbmIyfQUhxR17TZHJoXmmeG00qo3G0nL4vO21v9GBsv7yA7Pgi5VPOJHnJpci/
-        nyB7vvXINRPkWLZm/JgXCNyWkOad2JvKjf5pwU5uufGWG7/CjQYfbgGXZYVCJAYmNCqOAOXP5b8a
-        YA3+g0HysN/rjoZr+G81+Fw8cl8uFNiK8RrPgTHq2yVT1tASKtr1favoNdMSru4kFDwtb/p8Xkf7
-        nunnW1K6JaU1pGTw4bK4rD5mBpUalfilzzG4ik/gmEKU4qKG+RxoBkfnv1FVY26Jp9qD9sA7u60X
-        eGo5Gl0lxnpGZUMr12jlUMdqhVvwjVYOauUYrZxu2+v0uq0iKbaitcdzoYfkCKUSSp5UUsmRlVq9
-        MvkMpQLzHdXar2W9dn8w7F7tVt9NWQ+cW5SaSTMteeOJL5qxcHeI73bldteID/HhsoIGpQpyxmKF
-        k3P4eckZdEgBDKMVvk2vysL0PcbT+cw3B12T+aA+G3QG3rqNvzhCPROVLn6XD0jPLmK0YnEftaZ5
-        fA+GhLMHVfNDqnj1/UBNP5oNwk/je17XtNg7oWHU7gxH/tC0crBIRveSDMwqeLQdS758cEj+bL1u
-        EeM6nOjDF7/AdfgVXBCEXwiwriPoOhj35mDkuu3E6CCoYK2DrogjvS9f8B46xp069bmQYUaxx1++
-        /A9YxYGIuGAAAA==
-    headers:
-      CF-RAY: [2c3f006cd3ef1515-CDG]
-      Connection: [keep-alive]
-      Content-Encoding: [gzip]
-      Content-Length: ['3886']
-      Content-Type: [application/json; charset=UTF-8]
-      Date: ['Sun, 17 Jul 2016 16:17:01 GMT']
-=======
       Cookie: [__cfduid=d38e492c506e724e0eb4e48e0b2e5dd8c1469168339]
       User-Agent: [rtv test suite PRAW/3.5.0 Python/3.4.0 b'Linux-3.13.0-85-generic-x86_64-with-Ubuntu-14.04-trusty']
     method: GET
@@ -306,7 +145,6 @@
       Content-Length: ['2322']
       Content-Type: [application/json; charset=UTF-8]
       Date: ['Fri, 22 Jul 2016 06:19:01 GMT']
->>>>>>> feb2dc18
       Server: [cloudflare-nginx]
       Strict-Transport-Security: [max-age=15552000; includeSubDomains; preload]
       Vary: [accept-encoding]
@@ -316,17 +154,10 @@
       expires: ['-1']
       x-content-type-options: [nosniff]
       x-frame-options: [SAMEORIGIN]
-<<<<<<< HEAD
-      x-ratelimit-remaining: ['577.0']
-      x-ratelimit-reset: ['179']
-      x-ratelimit-used: ['23']
-      x-reddit-tracking: ['https://pixel.redditmedia.com/pixel/of_destiny.png?v=bD%2BE%2FGbz3I%2FBDSQvedFPbrofIiBo%2BRjEpQ3SUdG37B53nKEJsJ3wveuaqDFNGY8BjAjofBJEVF4ez7gHOGB0PUd%2Fhw74u6C7']
-=======
       x-ratelimit-remaining: ['598.0']
       x-ratelimit-reset: ['59']
       x-ratelimit-used: ['2']
       x-reddit-tracking: ['https://pixel.redditmedia.com/pixel/of_destiny.png?v=L6Cjx%2F%2F0IKxPXhZoIw1jmkokOZ8F0PEAtVCX8a%2FwVuNsQnSy62C63nXCHdiZQLgEA5Kypn%2Blzu%2BHC%2Fk2MeXy1ah05R9RX%2B0p']
->>>>>>> feb2dc18
       x-ua-compatible: [IE=edge]
       x-xss-protection: [1; mode=block]
     status: {code: 200, message: OK}
